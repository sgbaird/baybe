--- conflicted
+++ resolved
@@ -5,32 +5,23 @@
 It uses a desirability value to handle several targets.
 """
 
-<<<<<<< HEAD
 # This example assumes some basic familiarity with using BayBE.
 # We thus refer to [`baybe_object`](./../Basics/baybe_object.md) for a basic example.
 
 #### Necessary imports for this example
 
-from baybe.core import BayBE
-from baybe.parameters import Categorical, NumericDiscrete
-=======
+# This example assumes some basic familiarity with using BayBE.
+# We thus refer to [`baybe_object`](./../Basics/baybe_object.md) for a basic example.
+
+#### Necessary imports for this example
+
 from baybe import BayBE
 from baybe.parameters import CategoricalParameter, NumericalDiscreteParameter
->>>>>>> 82a888cf
 from baybe.searchspace import SearchSpace
 from baybe.targets import NumericalTarget, Objective
 from baybe.utils import add_fake_results
 
-<<<<<<< HEAD
-
 #### Experiment setup and creating the searchspace
-=======
-# SEARCHSPACE
-# --------------------------------------------------------------------------------------
-
-
-# We begin by setting up some parameters for our experiments
->>>>>>> 82a888cf
 
 Categorical_1 = CategoricalParameter("Categorical_1", values=[22, 33], encoding="OHE")
 Categorical_2 = CategoricalParameter(
