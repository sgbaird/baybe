--- conflicted
+++ resolved
@@ -66,198 +66,6 @@
 autosummary_dir = pathlib.Path("docs/_autosummary")
 destination_dir = pathlib.Path(DESTINATION_DIR)
 
-<<<<<<< HEAD
-
-def create_example_documentation(example_dest_dir: str):
-    """Create the documentation version of the examples files.
-
-    Note that this deletes the destination directory if it already exists.
-
-    Args:
-        example_dest_dir: The destination directory.
-    """
-    # Folder where the .md files created are stored
-    examples_directory = pathlib.Path(example_dest_dir)
-
-    # if the destination directory already exists it is deleted
-    if examples_directory.is_dir():
-        shutil.rmtree(examples_directory)
-
-    # Copy the examples folder in the destination directory
-    shutil.copytree("examples", examples_directory)
-
-    # For the toctree of the top level example folder, we need to keep track of all
-    # folders. We thus write the header here and populate it during the execution of the
-    # examples
-    ex_file = """# Examples\n\n```{toctree}\n:maxdepth: 2\n\n"""
-
-    # List all directories in the examples folder
-    ex_directories = [d for d in examples_directory.iterdir() if d.is_dir()]
-
-    # This list contains the order of the examples as we want to have them in the end.
-    # The examples that should be the first ones are already included here and skipped
-    # later on. ALl other are just included.
-    ex_order = [
-        "Basics<Basics/Basics>\n",
-        "Searchspaces<Searchspaces/Searchspaces>\n",
-        "Constraints Discrete<Constraints_Discrete/Constraints_Discrete>\n",
-        "Constraints Continuous<Constraints_Continuous/Constraints_Continuous>\n",
-        "Multi Target<Multi_Target/Multi_Target>\n",
-        "Serialization<Serialization/Serialization>\n",
-        "Custom Surrogates<Custom_Surrogates/Custom_Surrogates>\n",
-    ]
-
-    # Iterate over the directories.
-    for sub_directory in (pbar := tqdm(ex_directories)):
-        # Get the name of the current folder
-        # Format it by replacing underscores and capitalizing the words
-        folder_name = sub_directory.stem
-        formatted = " ".join(word.capitalize() for word in folder_name.split("_"))
-
-        # Create the link to the folder to the top level toctree.
-        ex_file_entry = formatted + f"<{folder_name}/{folder_name}>\n"
-        # Add it to the list of examples if it is not already contained
-        if ex_file_entry not in ex_order:
-            ex_order.append(ex_file_entry)
-
-        # We need to create a file for the inclusion of the folder.
-        # We thus get the content of the corresponding header file.
-        header_folder_name = sub_directory / f"{folder_name}_Header.md"
-        header = header_folder_name.read_text()
-
-        subdir_toctree = header + "\n```{toctree}\n:maxdepth: 1\n\n"
-
-        # Set description of progressbar
-        pbar.set_description("Overall progress")
-
-        # list all .py files in the subdirectory that need to be converted
-        py_files = list(sub_directory.glob("**/*.py"))
-
-        # Iterate through the individual example files
-        for file in (inner_pbar := tqdm(py_files, leave=False)):
-            # Include the name of the file to the toctree
-            # Format it by replacing underscores and capitalizing the words
-            file_name = file.stem
-            formatted = " ".join(word.capitalize() for word in file_name.split("_"))
-            # Remove duplicate "constraints" for the files in the constraints folder.
-            if "Constraints" in folder_name and "Constraints" in formatted:
-                formatted = formatted.replace("Constraints", "")
-
-            # Also format the Prodsum name to Product/Sum
-            if "Prodsum" in formatted:
-                formatted = formatted.replace("Prodsum", "Product/Sum")
-            subdir_toctree += formatted + f"<{file_name}>\n"
-
-            # Set description for progress bar
-            inner_pbar.set_description(f"Progressing {folder_name}")
-
-            # Create the Markdown file:
-
-            # 1. Convert the file to jupyter notebook
-            check_call(
-                ["jupytext", "--to", "notebook", file], stdout=DEVNULL, stderr=STDOUT
-            )
-
-            notebook_path = file.with_suffix(".ipynb")
-
-            # 2. Execute the notebook and convert to markdown.
-            # This is only done if we decide not to ignore the examples.
-            # The creation of the files themselves and converting them to markdown still
-            # happens since we need the files to check for link integrity.
-            convert_execute = [
-                "jupyter",
-                "nbconvert",
-                "--to",
-                "notebook",
-                "--inplace",
-                notebook_path,
-            ]
-            if not IGNORE_EXAMPLES:
-                convert_execute.append("--execute")
-
-            to_markdown = ["jupytext", "--to", "markdown", notebook_path]
-
-            check_call(convert_execute, stdout=DEVNULL, stderr=STDOUT)
-            check_call(
-                to_markdown,
-                stdout=DEVNULL,
-                stderr=STDOUT,
-            )
-
-            # CLEANUP
-            # Remove all lines that try to include a png file
-            markdown_path = file.with_suffix(".md")
-            with open(markdown_path, "r", encoding="UTF-8") as markdown_file:
-                lines = markdown_file.readlines()
-
-            lines = [line for line in lines if "![png]" not in line]
-
-            # Rewrite the file
-            with open(markdown_path, "w", encoding="UTF-8") as markdown_file:
-                markdown_file.writelines(lines)
-
-        # Write last line of toctree file for this directory and write the file
-        subdir_toctree += "```"
-        with open(
-            sub_directory / f"{sub_directory.name}.md", "w", encoding="UTF-8"
-        ) as f:
-            f.write(subdir_toctree)
-
-    # Append the ordered list of examples to the file for the top level folder
-    ex_file += "".join(ex_order)
-    # Write last line of top level toctree file and write the file
-    ex_file += "```"
-    with open(
-        examples_directory / f"{examples_directory.name}.md", "w", encoding="UTF-8"
-    ) as f:
-        f.write(ex_file)
-
-    # Remove remaining files and subdirectories from the destination directory
-    # Remove any not markdown files
-    for file in examples_directory.glob("**/*"):
-        if file.is_file():
-            if file.suffix != ".md" or "Header" in file.name:
-                file.unlink(file)
-
-    # Remove any remaining empty subdirectories
-    for subdirectory in examples_directory.glob("*/*"):
-        if subdirectory.is_dir() and not any(subdirectory.iterdir()):
-            subdirectory.rmdir()
-
-
-def adjust_banner(file_path: str, light_banner: str, dark_banner: str) -> None:
-    """Adjust the banner to have different versions for light and dark furo style.
-
-    Args:
-        file_path: The (relative) path to the file that needs to be adjusted. Typically
-            the index and README_link file.
-        light_banner: The name of the light mode banner.
-        dark_banner: The name of the dark mode banner.
-    """
-    with open(file_path, "r") as file:
-        lines = file.readlines()
-
-    line_index = None
-    for i, line in enumerate(lines):
-        if "banner" in line:
-            line_index = i
-            break
-
-    if line_index is not None:
-        line = lines[line_index]
-        light_line = line.replace("reference external", "reference external only-light")
-        lines[line_index] = light_line
-        # lines.insert(line_index + 1, light_line)
-        dark_line = light_line.replace("only-light", "only-dark")
-        dark_line = dark_line.replace(light_banner, dark_banner)
-        lines[line_index + 1] = dark_line
-
-        with open(file_path, "w") as file:
-            file.writelines(lines)
-
-
-=======
->>>>>>> 417fc513
 # Collect all of the directories and delete them if they still exist.
 directories = [sdk_dir, autosummary_dir, build_dir, destination_dir]
 
